from langchain_core.tools import BaseTool

from ra_aid.tools import (
    ask_expert,
    ask_human,
    emit_expert_context,
    emit_key_facts,
    emit_key_snippets,
    emit_related_files,
    emit_research_notes,
    fuzzy_find_project_files,
    list_directory_tree,
    read_file_tool,
    ripgrep_search,
    run_programming_task,
    run_shell_command,
    task_completed,
    web_search_tavily,
)
from ra_aid.tools.agent import (
    request_implementation,
    request_research,
    request_research_and_implementation,
    request_task_implementation,
    request_web_research,
)
<<<<<<< HEAD
from ra_aid.tools.write_file import write_file_tool
=======
from ra_aid.tools.memory import one_shot_completed
from ra_aid.tools.write_file import put_complete_file_contents
>>>>>>> 0e8d26b4


# Read-only tools that don't modify system state
def get_read_only_tools(
    human_interaction: bool = False, web_research_enabled: bool = False
):
    """Get the list of read-only tools, optionally including human interaction tools.

    Args:
        human_interaction: Whether to include human interaction tools
        web_research_enabled: Whether to include web research tools

    Returns:
        List of tool functions
    """
    tools = [
        emit_related_files,
        emit_key_facts,
        emit_key_snippets,
        # *TEMPORARILY* disabled to improve tool calling perf.
        # delete_key_facts,
        # delete_key_snippets,
        # deregister_related_files,
        list_directory_tree,
        read_file_tool,
        fuzzy_find_project_files,
        ripgrep_search,
        run_shell_command,  # can modify files, but we still need it for read-only tasks.
    ]

    if web_research_enabled:
        tools.append(request_web_research)

    if human_interaction:
        tools.append(ask_human)

    return tools


def get_all_tools_simple():
    """Return a list containing all available tools using existing group methods."""
    return get_all_tools()


def get_all_tools() -> list[BaseTool]:
    """Return a list containing all available tools from different groups."""
    all_tools = []
    all_tools.extend(get_read_only_tools())
    all_tools.extend(MODIFICATION_TOOLS)
    all_tools.extend(EXPERT_TOOLS)
    all_tools.extend(RESEARCH_TOOLS)
    all_tools.extend(get_web_research_tools())
    all_tools.extend(get_chat_tools())
    return all_tools


# Define constant tool groups
READ_ONLY_TOOLS = get_read_only_tools()
# MODIFICATION_TOOLS = [run_programming_task, put_complete_file_contents]
MODIFICATION_TOOLS = [run_programming_task] # having put_complete_file_contents causes trouble :(
COMMON_TOOLS = get_read_only_tools()
EXPERT_TOOLS = [emit_expert_context, ask_expert]
RESEARCH_TOOLS = [
    emit_research_notes,
    one_shot_completed,
    # *TEMPORARILY* disabled to improve tool calling perf.
    # monorepo_detected,
    # ui_detected,
]


def get_research_tools(
    research_only: bool = False,
    expert_enabled: bool = True,
    human_interaction: bool = False,
    web_research_enabled: bool = False,
):
    """Get the list of research tools based on mode and whether expert is enabled.

    Args:
        research_only: Whether to exclude modification tools
        expert_enabled: Whether to include expert tools
        human_interaction: Whether to include human interaction tools
        web_research_enabled: Whether to include web research tools
    """
    # Start with read-only tools
    tools = get_read_only_tools(human_interaction, web_research_enabled).copy()

    tools.extend(RESEARCH_TOOLS)

    # Add modification tools if not research_only
    if not research_only:
        tools.extend(MODIFICATION_TOOLS)
        tools.append(request_implementation)

    # Add expert tools if enabled
    if expert_enabled:
        tools.extend(EXPERT_TOOLS)

    # Add chat-specific tools
    tools.append(request_research)

    return tools


def get_planning_tools(
    expert_enabled: bool = True, web_research_enabled: bool = False
) -> list:
    """Get the list of planning tools based on whether expert is enabled.

    Args:
        expert_enabled: Whether to include expert tools
        web_research_enabled: Whether to include web research tools
    """
    # Start with read-only tools
    tools = get_read_only_tools(web_research_enabled=web_research_enabled).copy()

    # Add planning-specific tools
    planning_tools = [
        request_task_implementation,
        plan_implementation_completed,
        # *TEMPORARILY* disabled to improve tool calling perf.
        # emit_plan,
    ]
    tools.extend(planning_tools)

    # Add expert tools if enabled
    if expert_enabled:
        tools.extend(EXPERT_TOOLS)

    return tools


def get_implementation_tools(
    expert_enabled: bool = True, web_research_enabled: bool = False
) -> list:
    """Get the list of implementation tools based on whether expert is enabled.

    Args:
        expert_enabled: Whether to include expert tools
        web_research_enabled: Whether to include web research tools
    """
    # Start with read-only tools
    tools = get_read_only_tools(web_research_enabled=web_research_enabled).copy()

    # Add modification tools since it's not research-only
    tools.extend(MODIFICATION_TOOLS)
    tools.extend([task_completed])

    # Add expert tools if enabled
    if expert_enabled:
        tools.extend(EXPERT_TOOLS)

    return tools


def get_web_research_tools(expert_enabled: bool = True):
    """Get the list of tools available for web research.

    Args:
        expert_enabled: Whether expert tools should be included
        human_interaction: Whether to include human interaction tools
        web_research_enabled: Whether to include web research tools

    Returns:
        list: List of tools configured for web research
    """
    tools = [web_search_tavily, emit_research_notes, task_completed]

    if expert_enabled:
        tools.append(emit_expert_context)
        tools.append(ask_expert)

    return tools


def get_chat_tools(expert_enabled: bool = True, web_research_enabled: bool = False):
    """Get the list of tools available in chat mode.

    Chat mode includes research and implementation capabilities but excludes
    complex planning tools. Human interaction is always enabled.

    Args:
        expert_enabled: Whether to include expert tools
        web_research_enabled: Whether to include web research tools
    """
    tools = [
        ask_human,
        request_research,
        request_research_and_implementation,
        emit_key_facts,
        # *TEMPORARILY* disabled to improve tool calling perf.
        # delete_key_facts,
        # delete_key_snippets,
        # deregister_related_files,
    ]

    if web_research_enabled:
        tools.append(request_web_research)

    return tools<|MERGE_RESOLUTION|>--- conflicted
+++ resolved
@@ -24,12 +24,7 @@
     request_task_implementation,
     request_web_research,
 )
-<<<<<<< HEAD
-from ra_aid.tools.write_file import write_file_tool
-=======
-from ra_aid.tools.memory import one_shot_completed
-from ra_aid.tools.write_file import put_complete_file_contents
->>>>>>> 0e8d26b4
+from ra_aid.tools.memory import one_shot_completed, plan_implementation_completed
 
 
 # Read-only tools that don't modify system state
@@ -89,7 +84,9 @@
 # Define constant tool groups
 READ_ONLY_TOOLS = get_read_only_tools()
 # MODIFICATION_TOOLS = [run_programming_task, put_complete_file_contents]
-MODIFICATION_TOOLS = [run_programming_task] # having put_complete_file_contents causes trouble :(
+MODIFICATION_TOOLS = [
+    run_programming_task
+]  # having put_complete_file_contents causes trouble :(
 COMMON_TOOLS = get_read_only_tools()
 EXPERT_TOOLS = [emit_expert_context, ask_expert]
 RESEARCH_TOOLS = [
